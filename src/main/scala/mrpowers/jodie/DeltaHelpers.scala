--- conflicted
+++ resolved
@@ -4,8 +4,6 @@
 import io.delta.tables._
 import org.apache.spark.sql.expressions.Window.partitionBy
 import org.apache.spark.sql.functions.{col, concat_ws, count, md5, row_number}
-
-import scala.util.Try
 
 object DeltaHelpers {
 
@@ -204,22 +202,6 @@
       .execute()
   }
 
-<<<<<<< HEAD
-  def withMD5Columns(
-      dataFrame: DataFrame,
-      cols: List[String],
-      newColName: String = ""
-  ): DataFrame = {
-    val outputCol = if (newColName.isEmpty) cols.mkString("_md5", "", "") else newColName
-    dataFrame.withColumn(outputCol, md5(concat_ws("||", cols.map(c => col(c)): _*)))
-  }
-
-  def withMD5Columns(
-      deltaTable: DeltaTable,
-      cols: List[String],
-      newColName: String
-  ): DataFrame = withMD5Columns(deltaTable.toDF, cols, newColName)
-=======
   def findCompositeKeyCandidate(
       deltaTable: DeltaTable,
       excludeCols: Seq[String] = Nil
@@ -243,6 +225,19 @@
     else
       Nil
   }
->>>>>>> 0b0dcd29
-
+
+  def withMD5Columns(
+                      dataFrame: DataFrame,
+                      cols: List[String],
+                      newColName: String = ""
+                    ): DataFrame = {
+    val outputCol = if (newColName.isEmpty) cols.mkString("_md5", "", "") else newColName
+    dataFrame.withColumn(outputCol, md5(concat_ws("||", cols.map(c => col(c)): _*)))
+  }
+
+  def withMD5Columns(
+                      deltaTable: DeltaTable,
+                      cols: List[String],
+                      newColName: String
+                    ): DataFrame = withMD5Columns(deltaTable.toDF, cols, newColName)
 }