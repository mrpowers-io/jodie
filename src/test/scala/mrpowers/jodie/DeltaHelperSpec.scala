package mrpowers.jodie

import com.github.mrpowers.spark.daria.sql.SparkSessionExt.SparkSessionMethods
import com.github.mrpowers.spark.fast.tests.DataFrameComparer
import io.delta.tables.DeltaTable
import org.apache.spark.sql.types.{IntegerType, StringType}
import org.scalatest.BeforeAndAfterEach
import org.scalatest.funspec.AnyFunSpec

import scala.util.{Failure, Success}

class DeltaHelperSpec
    extends AnyFunSpec
    with SparkSessionTestWrapper
    with DataFrameComparer
    with BeforeAndAfterEach {

  override def afterEach(): Unit = {
    val tmpDir = os.pwd / "tmp"
    os.remove.all(tmpDir)
  }

  import spark.implicits._

  describe("remove duplicate records from delta table") {
    it("should remove duplicates successful") {
      val path = (os.pwd / "tmp" / "delta-duplicate").toString()
      val df = Seq(
        (1, "Benito", "Jackson"),
        (2, "Maria", "Willis"),
        (3, "Jose", "Travolta"),
        (4, "Benito", "Jackson"),
        (5, "Jose", "Travolta"),
        (6, "Jose", "Travolta"),
        (7, "Maria", "Pitt")
      ).toDF("id", "firstname", "lastname")
      df.write.format("delta").mode("overwrite").save(path)

      val deltaTable       = DeltaTable.forPath(path)
      val duplicateColumns = Seq("firstname", "lastname")
      DeltaHelpers.killDuplicateRecords(deltaTable, duplicateColumns)

      val resultTable = spark.read.format("delta").load(path)
      val expectedTable = Seq(
        (2, "Maria", "Willis"),
        (7, "Maria", "Pitt")
      ).toDF("id", "firstname", "lastname")

      assertSmallDataFrameEquality(
        resultTable,
        expectedTable,
        orderedComparison = false,
        ignoreNullable = true
      )
    }

    it("should execute successful when applied into an empty table") {
      val path = (os.pwd / "tmp" / "delta-duplicate-empty-table").toString()
      val df = spark.createDF(
        List(),
        List(
          ("id", IntegerType, true),
          ("firstname", StringType, true),
          ("lastname", StringType, true)
        )
      )
      df.write.format("delta").mode("overwrite").save(path)
      val deltaTable       = DeltaTable.forPath(path)
      val duplicateColumns = Seq("firstname", "lastname")
      DeltaHelpers.killDuplicateRecords(deltaTable, duplicateColumns)
      val resultTable = spark.read.format("delta").load(path)
      val expectedTable = spark.createDF(
        List(),
        List(
          ("id", IntegerType, true),
          ("firstname", StringType, true),
          ("lastname", StringType, true)
        )
      )
      assertSmallDataFrameEquality(
        resultTable,
        expectedTable,
        orderedComparison = false,
        ignoreNullable = true
      )
    }

    it("should fail to remove duplicate when duplicateColumns is empty") {
      val path = (os.pwd / "tmp" / "delta-duplicate-empty-list").toString()
      val df = Seq(
        (1, "Benito", "Jackson"),
        (2, "Maria", "Willis"),
        (3, "Jose", "Travolta"),
        (4, "Benito", "Jackson")
      ).toDF("id", "firstname", "lastname")
      df.write.format("delta").mode("overwrite").save(path)
      val deltaTable       = DeltaTable.forPath(path)
      val duplicateColumns = Seq()
      val exceptionMessage = intercept[NoSuchElementException] {
        DeltaHelpers.killDuplicateRecords(deltaTable, duplicateColumns)
      }.getMessage

      assert(exceptionMessage.contains("the input parameter duplicateColumns must not be empty"))
    }

    it("should fail to remove duplicate when duplicateColumns does not exist in table") {
      val path = (os.pwd / "tmp" / "delta-duplicate-not-in-table").toString()
      val df = Seq(
        (1, "Benito", "Jackson"),
        (2, "Maria", "Willis"),
        (3, "Jose", "Travolta"),
        (4, "Benito", "Jackson")
      ).toDF("id", "firstname", "lastname")
      df.write.format("delta").mode("overwrite").save(path)
      val deltaTable       = DeltaTable.forPath(path)
      val duplicateColumns = Seq("firstname", "name")
      val exceptionMessage = intercept[JodieValidationError] {
        DeltaHelpers.killDuplicateRecords(deltaTable, duplicateColumns)
      }.getMessage

      val tableColumns = deltaTable.toDF.columns.toSeq
      val diff         = duplicateColumns.diff(tableColumns)
      assert(
        exceptionMessage.contains(
          s"these columns: $diff do not exists in the dataframe: $tableColumns"
        )
      )
    }
  }

  describe("remove duplicate records from delta table using primary key") {
    it("should remove duplicates given a primary key and duplicate columns") {
      val path = (os.pwd / "tmp" / "delta-duplicate-pk").toString()
      val df = Seq(
        (1, "Benito", "Jackson"),
        (2, "Maria", "Willis"),
        (3, "Jose", "Travolta"),
        (4, "Benito", "Jackson"),
        (5, "Jose", "Travolta"),
        (6, "Jose", "Travolta"),
        (7, "Maria", "Pitt")
      ).toDF("id", "firstname", "lastname")
      df.write.format("delta").mode("overwrite").save(path)

      val deltaTable       = DeltaTable.forPath(path)
      val duplicateColumns = Seq("lastname")
      val primaryKey       = "id"
      DeltaHelpers.removeDuplicateRecords(deltaTable, primaryKey, duplicateColumns)
      val resultTable = spark.read.format("delta").load(path)
      val expectedTable = Seq(
        (1, "Benito", "Jackson"),
        (2, "Maria", "Willis"),
        (3, "Jose", "Travolta"),
        (7, "Maria", "Pitt")
      ).toDF("id", "firstname", "lastname")
      assertSmallDataFrameEquality(
        resultTable,
        expectedTable,
        orderedComparison = false,
        ignoreNullable = true
      )
    }

    it("should fail to remove duplicates when not duplicate columns is provided") {
      val path = (os.pwd / "tmp" / "delta-pk-not-duplicate-columns").toString()
      val df = Seq(
        (1, "Benito", "Jackson"),
        (2, "Maria", "Willis"),
        (3, "Jose", "Travolta"),
        (4, "Benito", "Jackson"),
        (5, "Jose", "Travolta"),
        (6, "Jose", "Travolta"),
        (7, "Maria", "Pitt")
      ).toDF("id", "firstname", "lastname")
      df.write.format("delta").mode("overwrite").save(path)

      val deltaTable = DeltaTable.forPath(path)
      val primaryKey = "id"

      val errorMessage = intercept[NoSuchElementException] {
        DeltaHelpers.removeDuplicateRecords(deltaTable, primaryKey, Seq())
      }.getMessage
      val expectedResult = "the input parameter duplicateColumns must not be empty"

      assertResult(expectedResult)(errorMessage)
    }

    it("should execute successful when delta table is empty") {
      val path = (os.pwd / "tmp" / "delta-duplicate-empty-table").toString()
      val df = spark.createDF(
        List(),
        List(
          ("id", IntegerType, true),
          ("firstname", StringType, true),
          ("lastname", StringType, true)
        )
      )
      df.write.format("delta").mode("overwrite").save(path)
      val deltaTable       = DeltaTable.forPath(path)
      val duplicateColumns = Seq("firstname", "lastname")
      val primaryKey       = "id"
      DeltaHelpers.removeDuplicateRecords(deltaTable, primaryKey, duplicateColumns)
      val resultTable = spark.read.format("delta").load(path)
      val expectedTable = spark.createDF(
        List(),
        List(
          ("id", IntegerType, true),
          ("firstname", StringType, true),
          ("lastname", StringType, true)
        )
      )
      assertSmallDataFrameEquality(
        resultTable,
        expectedTable,
        orderedComparison = false,
        ignoreNullable = true
      )
    }

    it("should fail to remove duplicate when not primary key is provided") {
      val path = (os.pwd / "tmp" / "delta-duplicate-no-pk").toString()
      val df = Seq(
        (1, "Benito", "Jackson"),
        (2, "Maria", "Willis"),
        (3, "Jose", "Travolta"),
        (4, "Benito", "Jackson"),
        (5, "Jose", "Travolta"),
        (6, "Jose", "Travolta"),
        (7, "Maria", "Pitt")
      ).toDF("id", "firstname", "lastname")
      df.write.format("delta").mode("overwrite").save(path)

      val deltaTable = DeltaTable.forPath(path)
      val primaryKey = ""
      val exceptionMessage = intercept[NoSuchElementException] {
        DeltaHelpers.removeDuplicateRecords(deltaTable, primaryKey, Seq("lastname"))
      }.getMessage

      assert(exceptionMessage.contains("the input parameter primaryKey must not be empty"))
    }

    it("should fail to remove duplicate when duplicateColumns does not exist in table") {
      val path = (os.pwd / "tmp" / "delta-duplicate-cols-no-exists").toString()
      val df = Seq(
        (1, "Benito", "Jackson"),
        (2, "Maria", "Willis"),
        (3, "Jose", "Travolta"),
        (4, "Benito", "Jackson"),
        (5, "Jose", "Travolta"),
        (6, "Jose", "Travolta"),
        (7, "Maria", "Pitt")
      ).toDF("id", "firstname", "lastname")
      df.write.format("delta").mode("overwrite").save(path)

      val deltaTable       = DeltaTable.forPath(path)
      val primaryKey       = "id"
      val duplicateColumns = Seq("name", "lastname")
      val exceptionMessage = intercept[JodieValidationError] {
        DeltaHelpers.removeDuplicateRecords(deltaTable, primaryKey, duplicateColumns)
      }.getMessage

      val tableColumns = deltaTable.toDF.columns.toSeq
      val diff         = duplicateColumns.diff(tableColumns)
      assert(
        exceptionMessage.contains(
          s"these columns: $diff do not exists in the dataframe: $tableColumns"
        )
      )
    }
  }

  describe("drop duplicates from table give a set of unique cols") {
    it("should remove duplicate records from table") {
      val path = (os.pwd / "tmp" / "delta-duplicate-cols").toString()
      val df = Seq(
        (1, "Benito", "Jackson"),
        (1, "Benito", "Jackson"),
        (1, "Benito", "Jackson"),
        (1, "Benito", "Jackson"),
        (1, "Benito", "Jackson")
      ).toDF("id", "firstname", "lastname")
      df.write
        .format("delta")
        .mode("overwrite")
        .save(path)
      val deltaTable = DeltaTable.forPath(path)
      DeltaHelpers.removeDuplicateRecords(deltaTable, Seq("id", "firstname", "lastname"))
      val resultTable = spark.read.format("delta").load(path)
      val expectedTable = spark.createDF(
        List((1, "Benito", "Jackson")),
        List(
          ("id", IntegerType, true),
          ("firstname", StringType, true),
          ("lastname", StringType, true)
        )
      )
      assertSmallDataFrameEquality(
        resultTable,
        expectedTable,
        orderedComparison = false,
        ignoreNullable = true
      )
    }

    it("should remove duplicate records from table using two columns") {
      val path = (os.pwd / "tmp" / "delta-duplicate-cols").toString()
      val df = Seq(
        (2, "Benito", "Jackson"),
        (1, "Benito", "Jackson"),
        (3, "Benito", "Jackson"),
        (4, "Benito", "Jackson"),
        (5, "Benito", "Jackson")
      ).toDF("id", "firstname", "lastname")
      df.write
        .format("delta")
        .mode("overwrite")
        .save(path)
      val deltaTable = DeltaTable.forPath(path)
      DeltaHelpers.removeDuplicateRecords(deltaTable, Seq("firstname", "lastname"))
      val resultTable = spark.read.format("delta").load(path)
      val expectedTable = spark.createDF(
        List((2, "Benito", "Jackson")),
        List(
          ("id", IntegerType, true),
          ("firstname", StringType, true),
          ("lastname", StringType, true)
        )
      )
      assertSmallDataFrameEquality(
        resultTable,
        expectedTable,
        orderedComparison = false,
        ignoreNullable = true
      )
    }

    it("should fail to remove duplicate records when columns input parameter is empty") {
      val path = (os.pwd / "tmp" / "delta-duplicate-cols-fail").toString()
      val df = Seq(
        (1, "Benito", "Jackson"),
        (2, "Benito", "Jackson"),
        (3, "Benito", "Jackson"),
        (4, "Benito", "Jackson")
      ).toDF("id", "firstname", "lastname")
      df.write
        .format("delta")
        .mode("overwrite")
        .save(path)
      val deltaTable = DeltaTable.forPath(path)
      val errorMessage = intercept[NoSuchElementException] {
        DeltaHelpers.removeDuplicateRecords(deltaTable, Nil)
      }.getMessage
      val expectedResult = "the input parameter duplicateColumns must not be empty"

      assertResult(expectedResult)(errorMessage)
    }

    it(
      "should fail to remove duplicate records when columns input parameter do not belong to the table"
    ) {
      val path = (os.pwd / "tmp" / "delta-duplicate-cols-fail").toString()
      val df = Seq(
        (1, "Benito", "Jackson"),
        (2, "Benito", "Jackson"),
        (3, "Benito", "Jackson"),
        (4, "Benito", "Jackson")
      ).toDF("id", "firstname", "lastname")
      df.write
        .format("delta")
        .mode("overwrite")
        .save(path)
      val deltaTable    = DeltaTable.forPath(path)
      val unknownColumn = "secondname"
      val errorMessage = intercept[JodieValidationError] {
        DeltaHelpers.removeDuplicateRecords(deltaTable, Seq("firstname", unknownColumn))
      }.getMessage
      val expectedResult =
        s"these columns: List($unknownColumn) do not exists in the dataframe: ${df.columns.mkString("WrappedArray(", ", ", ")")}"

      assertResult(expectedResult)(errorMessage)
    }
  }

  describe("get location path of a delta table") {
    it("should return the location path given a delta table") {
      val path = (os.pwd / "tmp" / "delta-location").toString()
      val df = Seq(
        (1, "Benito", "Jackson"),
        (2, "Maria", "Willis"),
        (3, "Jose", "Travolta")
      ).toDF("id", "firstname", "lastname")
      df.write.format("delta").mode("overwrite").save(path)
      val deltaTable = DeltaTable.forPath(path)
      val result = DeltaHelpers.getStorageLocation(deltaTable)
      assertResult(s"file:$path")(result)
    }
  }

  describe("copy a delta table to a new table") {
    it("should create a new delta table from an existing one using path") {
      val path = (os.pwd / "tmp" / "delta-copy-from-existing-path").toString()

      val df = Seq(
        (1, "Benito", "Jackson"),
        (2, "Maria", "Willis"),
        (3, "Jose", "Travolta"),
        (4, "Patricia", "Jackson"),
        (5, "Jose", "Travolta"),
        (6, "Gabriela", "Travolta"),
        (7, "Maria", "Pitt")
      ).toDF("id", "firstname", "lastname")
      df.write
        .format("delta")
        .mode("overwrite")
        .partitionBy("lastname", "firstname")
        .option("delta.logRetentionDuration", "interval 30 days")
        .save(path)
      val deltaTable = DeltaTable.forPath(path)
      val targetPath = (os.pwd / "tmp" / "delta-copy-from-existing-target-path").toString()
      DeltaHelpers.copyTable(deltaTable, targetPath = Some(targetPath))

      assertSmallDataFrameEquality(
        DeltaTable.forPath(targetPath).toDF,
        df,
        orderedComparison = false,
        ignoreNullable = true
      )
    }

    it("should copy table from existing one using table name") {
      val path = (os.pwd / "tmp" / "delta-copy-from-existing-tb-name").toString()

      val df = Seq(
        (1, "Benito", "Jackson"),
        (2, "Maria", "Willis"),
        (3, "Jose", "Travolta"),
        (4, "Patricia", "Jackson"),
        (5, "Jose", "Travolta"),
        (6, "Gabriela", "Travolta"),
        (7, "Maria", "Pitt")
      ).toDF("id", "firstname", "lastname")
      df.write
        .format("delta")
        .mode("overwrite")
        .partitionBy("lastname")
        .option("delta.logRetentionDuration", "interval 30 days")
        .save(path)
      val deltaTable = DeltaTable.forPath(path)
      val tableName  = "students"
      DeltaHelpers.copyTable(deltaTable, targetTableName = Some(tableName))
      assertSmallDataFrameEquality(
        DeltaTable.forName(spark, tableName).toDF,
        df,
        orderedComparison = false,
        ignoreNullable = true
      )
    }

    it("should fail to copy when no table name or target path is set") {
      val path = (os.pwd / "tmp" / "delta-copy-non-destination").toString()

      val df = Seq(
        (1, "Benito", "Jackson"),
        (2, "Maria", "Willis"),
        (3, "Jose", "Travolta"),
        (4, "Patricia", "Jackson"),
        (5, "Jose", "Travolta"),
        (6, "Gabriela", "Travolta"),
        (7, "Maria", "Pitt")
      ).toDF("id", "firstname", "lastname")
      df.write
        .format("delta")
        .mode("overwrite")
        .partitionBy("lastname")
        .option("delta.logRetentionDuration", "interval 30 days")
        .save(path)
      val deltaTable = DeltaTable.forPath(path)
      val exceptionMessage = intercept[JodieValidationError] {
        DeltaHelpers.copyTable(deltaTable)
      }.getMessage

      assert(exceptionMessage.contains("Either targetPath or targetTableName must be specified."))
    }

    it("should fail to copy when both table name and target path are set") {
      val path = (os.pwd / "tmp" / "delta-copy-two-destination").toString()
      val df = Seq(
        (1, "Benito", "Jackson"),
        (2, "Maria", "Willis"),
        (3, "Jose", "Travolta"),
        (4, "Patricia", "Jackson"),
        (5, "Jose", "Travolta"),
        (6, "Gabriela", "Travolta"),
        (7, "Maria", "Pitt")
      ).toDF("id", "firstname", "lastname")
      df.write
        .format("delta")
        .mode("overwrite")
        .partitionBy("lastname")
        .option("delta.logRetentionDuration", "interval 30 days")
        .save(path)
      val deltaTable = DeltaTable.forPath(path)
      val tableName  = "students"
      val tablePath  = (os.pwd / "tmp" / "delta-copy-from-existing-target-path").toString()
      val exceptionMessage = intercept[JodieValidationError] {
        DeltaHelpers.copyTable(deltaTable, Some(tablePath), Some(tableName))
      }.getMessage

      assert(
        exceptionMessage.contains(
          "Ambiguous destination only one of the two must be defined targetPath or targetTableName."
        )
      )
    }
  }

  describe("Append without duplicating data") {
    it(
      "should insert data into an existing delta table and not duplicates in case some records already exists"
    ) {
      val path = (os.pwd / "tmp" / "delta-lake-inserts-no-dup").toString()
      Seq(
        (1, "Benito", "Jackson"),
        (2, "Maria", "Willis"),
        (3, "Jose", "Travolta")
      )
        .toDF("id", "firstname", "lastname")
        .write
        .format("delta")
        .mode("overwrite")
        .option("delta.logRetentionDuration", "interval 30 days")
        .save(path)
      val deltaTable = DeltaTable.forPath(path)
      val df = Seq(
        (4, "Maria", "Jackson"),
        (5, "Jose", "Travolta"),
        (6, "Gabriela", "Travolta"),
        (8, "Gabriela", "Travolta"),
        (7, "Maria", "Pitt")
      )
        .toDF("id", "firstname", "lastname")

      DeltaHelpers.appendWithoutDuplicates(deltaTable, df, Seq("firstname", "lastname"))

      val expected = Seq(
        (1, "Benito", "Jackson"),
        (2, "Maria", "Willis"),
        (3, "Jose", "Travolta"),
        (4, "Maria", "Jackson"),
        (6, "Gabriela", "Travolta"),
        (7, "Maria", "Pitt")
      ).toDF("id", "firstname", "lastname")
      val result = DeltaTable.forPath(path)
      assertSmallDataFrameEquality(
        result.toDF,
        expected,
        orderedComparison = false,
        ignoreNullable = true
      )
    }

    it("it should fail to insert data when primaryKeysColumns is empty") {
      val path = (os.pwd / "tmp" / "delta-lake-inserts-no-dup").toString()
      Seq(
        (1, "Benito", "Jackson"),
        (2, "Maria", "Willis"),
        (3, "Jose", "Travolta")
      )
        .toDF("id", "firstname", "lastname")
        .write
        .format("delta")
        .mode("overwrite")
        .option("delta.logRetentionDuration", "interval 30 days")
        .save(path)
      val deltaTable = DeltaTable.forPath(path)
      val df = Seq(
        (4, "Maria", "Jackson"),
        (5, "Jose", "Travolta")
      ).toDF("id", "firstname", "lastname")

      val exceptionMessage = intercept[NoSuchElementException] {
        DeltaHelpers.appendWithoutDuplicates(deltaTable, df, Seq())
      }.getMessage

      assert(exceptionMessage.contains("The attribute primaryKeysColumns must not be empty"))
    }

    it("should execute successful when an empty dataframe(appendData) is given") {
      val path = (os.pwd / "tmp" / "delta-lake-inserts-no-dup").toString()
      Seq(
        (1, "Benito", "Jackson"),
        (2, "Maria", "Willis"),
        (3, "Jose", "Travolta")
      )
        .toDF("id", "firstname", "lastname")
        .write
        .format("delta")
        .mode("overwrite")
        .option("delta.logRetentionDuration", "interval 30 days")
        .save(path)
      val deltaTable = DeltaTable.forPath(path)
      val df         = Seq.empty[(String, String, String)].toDF("id", "firstname", "lastname")
      DeltaHelpers.appendWithoutDuplicates(deltaTable, df, Seq("firstname", "lastname"))
      val result = DeltaTable.forPath(path)

      assertSmallDataFrameEquality(
        result.toDF,
        deltaTable.toDF,
        orderedComparison = false,
        ignoreNullable = true
      )
    }

  }

<<<<<<< HEAD
  describe("Generate MD5 from columns") {
    it("should generate a new md5 column from different columns of a dataframe") {
      val df = Seq(
        (1, "Benito", "Jackson"),
        (2, "Maria", "Willis"),
        (3, "Jose", "Travolta")
      )
        .toDF("id", "firstname", "lastname")

      val resultDF = DeltaHelpers.withMD5Columns(df, List("firstname", "lastname"), "unique_column")
      val expectedDF = Seq(
        (1, "Benito", "Jackson", "3456d6842080e8188b35f515254fece8"),
        (2, "Maria", "Willis", "4fd906b56cc15ca517c554b215597ea1"),
        (3, "Jose", "Travolta", "3b3814001b13695931b6df8670172f91")
      ).toDF("id", "firstname", "lastname", "unique_column")

      assertSmallDataFrameEquality(
        actualDF = resultDF,
        expectedDF = expectedDF,
        ignoreNullable = true,
        orderedComparison = false
      )
    }

    it("should generate a new md5 from different columns of a delta table") {
      val path = (os.pwd / "tmp" / "delta-lake-inserts-no-dup").toString()
      Seq(
        (1, "Benito", "Jackson"),
        (2, "Maria", "Willis"),
        (3, "Jose", "Travolta")
=======
  describe("find composite key in a table"){
    it("should not find the composite key in the table"){
      val path = (os.pwd / "tmp" / "delta-tbl").toString()
      Seq(
        (1, "Benito", "Jackson"),
        (2, "Maria", "Willis"),
        (3, "Jose", "Travolta"),
        (4, "Benito", "Jackson")
      )
        .toDF("id", "firstname", "lastname")
        .write
        .format("delta")
        .mode("overwrite")
        .save(path)

      val deltaTable = DeltaTable.forPath(path)
      val result = DeltaHelpers.findCompositeKeyCandidate(deltaTable,Seq("id"))

      assertResult(Nil)(result)
    }

    it("should find the composite key in the table"){
      val path = (os.pwd / "tmp" / "delta-tbl").toString()
      Seq(
        (1, "Benito", "Jackson"),
        (2, "Maria", "Willis"),
        (3, "Jose", "Travolta"),
        (4, "Benito", "Willis")
      )
        .toDF("id", "firstname", "lastname")
        .write
        .format("delta")
        .mode("overwrite")
        .save(path)
      val deltaTable = DeltaTable.forPath(path)
      val result = DeltaHelpers.findCompositeKeyCandidate(deltaTable,Seq("id"))
      val expected = Seq("firstname","lastname")
      assertResult(expected)(result)
    }

    it("should find the composite key in the table when cols are excluded"){
      val path = (os.pwd / "tmp" / "delta-tbl").toString()
      Seq(
        (1, "Benito", "Jackson"),
        (2, "Maria", "Willis"),
        (3, "Jose", "Travolta"),
        (4, "Benito", "Willis")
>>>>>>> 0b0dcd29
      )
        .toDF("id", "firstname", "lastname")
        .write
        .format("delta")
        .mode("overwrite")
        .option("delta.logRetentionDuration", "interval 30 days")
        .save(path)
      val deltaTable = DeltaTable.forPath(path)
<<<<<<< HEAD
      val resultDF =
        DeltaHelpers.withMD5Columns(deltaTable, List("id", "firstname", "lastname"), "unique_id")

      val expectedDF = Seq(
        (1, "Benito", "Jackson", "cad17f15341ed95539e098444a4c8050"),
        (2, "Maria", "Willis", "3e1e9709234c6250c74241d5886d5073"),
        (3, "Jose", "Travolta", "1f1ac7f74f43eff911a92f7e28069271")
      ).toDF("id", "firstname", "lastname", "unique_id")


      assertSmallDataFrameEquality(
        actualDF = resultDF,
        expectedDF = expectedDF,
        ignoreNullable = true,
        orderedComparison = false)
=======
      val result = DeltaHelpers.findCompositeKeyCandidate(deltaTable)
      val expected = Seq("id")
      assertResult(expected)(result)
>>>>>>> 0b0dcd29
    }
  }
}<|MERGE_RESOLUTION|>--- conflicted
+++ resolved
@@ -613,7 +613,67 @@
 
   }
 
-<<<<<<< HEAD
+  describe("find composite key in a table"){
+    it("should not find the composite key in the table"){
+      val path = (os.pwd / "tmp" / "delta-tbl").toString()
+      Seq(
+        (1, "Benito", "Jackson"),
+        (2, "Maria", "Willis"),
+        (3, "Jose", "Travolta"),
+        (4, "Benito", "Jackson")
+      )
+        .toDF("id", "firstname", "lastname")
+        .write
+        .format("delta")
+        .mode("overwrite")
+        .save(path)
+
+      val deltaTable = DeltaTable.forPath(path)
+      val result = DeltaHelpers.findCompositeKeyCandidate(deltaTable,Seq("id"))
+
+      assertResult(Nil)(result)
+    }
+
+    it("should find the composite key in the table"){
+      val path = (os.pwd / "tmp" / "delta-tbl").toString()
+      Seq(
+        (1, "Benito", "Jackson"),
+        (2, "Maria", "Willis"),
+        (3, "Jose", "Travolta"),
+        (4, "Benito", "Willis")
+      )
+        .toDF("id", "firstname", "lastname")
+        .write
+        .format("delta")
+        .mode("overwrite")
+        .save(path)
+      val deltaTable = DeltaTable.forPath(path)
+      val result = DeltaHelpers.findCompositeKeyCandidate(deltaTable,Seq("id"))
+      val expected = Seq("firstname","lastname")
+      assertResult(expected)(result)
+    }
+
+    it("should find the composite key in the table when cols are excluded"){
+      val path = (os.pwd / "tmp" / "delta-tbl").toString()
+      Seq(
+        (1, "Benito", "Jackson"),
+        (2, "Maria", "Willis"),
+        (3, "Jose", "Travolta"),
+        (4, "Benito", "Willis")
+      )
+        .toDF("id", "firstname", "lastname")
+        .write
+        .format("delta")
+        .mode("overwrite")
+        .option("delta.logRetentionDuration", "interval 30 days")
+        .save(path)
+      val deltaTable = DeltaTable.forPath(path)
+      val result = DeltaHelpers.findCompositeKeyCandidate(deltaTable)
+      val expected = Seq("id")
+      assertResult(expected)(result)
+    }
+  }
+
   describe("Generate MD5 from columns") {
     it("should generate a new md5 column from different columns of a dataframe") {
       val df = Seq(
@@ -644,64 +704,14 @@
         (1, "Benito", "Jackson"),
         (2, "Maria", "Willis"),
         (3, "Jose", "Travolta")
-=======
-  describe("find composite key in a table"){
-    it("should not find the composite key in the table"){
-      val path = (os.pwd / "tmp" / "delta-tbl").toString()
-      Seq(
-        (1, "Benito", "Jackson"),
-        (2, "Maria", "Willis"),
-        (3, "Jose", "Travolta"),
-        (4, "Benito", "Jackson")
       )
         .toDF("id", "firstname", "lastname")
         .write
         .format("delta")
         .mode("overwrite")
-        .save(path)
-
-      val deltaTable = DeltaTable.forPath(path)
-      val result = DeltaHelpers.findCompositeKeyCandidate(deltaTable,Seq("id"))
-
-      assertResult(Nil)(result)
-    }
-
-    it("should find the composite key in the table"){
-      val path = (os.pwd / "tmp" / "delta-tbl").toString()
-      Seq(
-        (1, "Benito", "Jackson"),
-        (2, "Maria", "Willis"),
-        (3, "Jose", "Travolta"),
-        (4, "Benito", "Willis")
-      )
-        .toDF("id", "firstname", "lastname")
-        .write
-        .format("delta")
-        .mode("overwrite")
-        .save(path)
-      val deltaTable = DeltaTable.forPath(path)
-      val result = DeltaHelpers.findCompositeKeyCandidate(deltaTable,Seq("id"))
-      val expected = Seq("firstname","lastname")
-      assertResult(expected)(result)
-    }
-
-    it("should find the composite key in the table when cols are excluded"){
-      val path = (os.pwd / "tmp" / "delta-tbl").toString()
-      Seq(
-        (1, "Benito", "Jackson"),
-        (2, "Maria", "Willis"),
-        (3, "Jose", "Travolta"),
-        (4, "Benito", "Willis")
->>>>>>> 0b0dcd29
-      )
-        .toDF("id", "firstname", "lastname")
-        .write
-        .format("delta")
-        .mode("overwrite")
-        .option("delta.logRetentionDuration", "interval 30 days")
-        .save(path)
-      val deltaTable = DeltaTable.forPath(path)
-<<<<<<< HEAD
+        .option("delta.logRetentionDuration", "interval 30 days")
+        .save(path)
+      val deltaTable = DeltaTable.forPath(path)
       val resultDF =
         DeltaHelpers.withMD5Columns(deltaTable, List("id", "firstname", "lastname"), "unique_id")
 
@@ -717,11 +727,6 @@
         expectedDF = expectedDF,
         ignoreNullable = true,
         orderedComparison = false)
-=======
-      val result = DeltaHelpers.findCompositeKeyCandidate(deltaTable)
-      val expected = Seq("id")
-      assertResult(expected)(result)
->>>>>>> 0b0dcd29
     }
   }
 }